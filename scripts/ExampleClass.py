from character import Character
import item
<<<<<<< HEAD
from library import library
from location import Location

class ExampleClass(Character):
    starting_location = library[Location]["Marston Basement Bathroom"]
=======
import library 

class ExampleClass(Character):
    starting_location = library.locations["Marston Basement"]
>>>>>>> b4c28450
    equip_slots = ["Head", "Torso", "Feet"]

    def cmd_echo(self, args):
        '''Echoes the provided phrase back.
        usage: example [phrase]
        '''
        self.message(" ".join(args))
<<<<<<< HEAD
        
    def cmd_me(self, *args):
        '''Illustrate an action of a character
		usage me [phrase]
        '''
        self.location.message_chars("*%s %s" % (self, " ".join(args)))
        self.inv += RedPants()
        self.inv += Tentacle()
        self.inv += Cuirass()
        self.inv += BetterCuirass()

=======
    
>>>>>>> b4c28450
    def cmd_gimmie(self, *args):
        self.inv += Necklace()
        self.inv += BlueNecklace()
        self.inv += RedNecklace()
        self.inv += Pants()
        self.inv += RedPants()
        self.inv += Tentacle()
        self.inv += Cuirass()
        self.inv += BetterCuirass()


class Necklace(item.EquippableBase):
    target = item.EquipTarget("Head")
    def __init__(self):
        self.eqc = 0
        self.uqc = 0

    def equip(self, character):
        print("%s equipped %s! %s" % (character, self.name, self.eqc))
        self.eqc += 1

    def unequip(self, character):
        print("%s unequipped %s! %s" % (character, self.name, self.uqc))
        self.uqc += 1

class BlueNecklace(Necklace):
    meme = ""

class RedNecklace(Necklace):
    meme = ""

class Pants(Necklace):
    target = item.EquipTarget("Feet")

class RedPants(Necklace):
    target = item.EquipTarget("Feet")

class Tentacle(Necklace):
    target = item.EquipTarget("Tentacle")

class Cuirass(Necklace):
    target = item.EquipTarget("Torso")

class BetterCuirass(Necklace):
    name = "Cuirass"<|MERGE_RESOLUTION|>--- conflicted
+++ resolved
@@ -1,17 +1,9 @@
 from character import Character
 import item
-<<<<<<< HEAD
-from library import library
-from location import Location
-
-class ExampleClass(Character):
-    starting_location = library[Location]["Marston Basement Bathroom"]
-=======
 import library 
 
 class ExampleClass(Character):
     starting_location = library.locations["Marston Basement"]
->>>>>>> b4c28450
     equip_slots = ["Head", "Torso", "Feet"]
 
     def cmd_echo(self, args):
@@ -19,21 +11,7 @@
         usage: example [phrase]
         '''
         self.message(" ".join(args))
-<<<<<<< HEAD
         
-    def cmd_me(self, *args):
-        '''Illustrate an action of a character
-		usage me [phrase]
-        '''
-        self.location.message_chars("*%s %s" % (self, " ".join(args)))
-        self.inv += RedPants()
-        self.inv += Tentacle()
-        self.inv += Cuirass()
-        self.inv += BetterCuirass()
-
-=======
-    
->>>>>>> b4c28450
     def cmd_gimmie(self, *args):
         self.inv += Necklace()
         self.inv += BlueNecklace()
