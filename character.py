'''Module defining the CharacterClass metaclass, and Character base class'''
import location
import control
<<<<<<< HEAD
from time import time
'''Module defining the CharacterClass metaclass, and Character base class'''
=======
import inventory
import item

>>>>>>> f5876a04

def camel_to_space(name):
    '''adds spaces before capital letters
    ex: CamelCaseClass => Camel Case Class'''
    output = ""
    for letter in name:
        if letter.upper() == letter:
            output += " "
        output += letter
    return output.strip()

class CharException(Exception):
    pass

class AmbiguityError(CharException):
    def __init__(self, query, options):
        super().__init__()
        self.options = options
        self.query = query
        self.command = "[command]"
        self.old_args = []

    def __str__(self):
        string = "Multiple options for %s:\n" % self.query
        string += "\n".join(["\t%s) %s" % (index, repr(option)) for index, option in enumerate(self.options)])
        string += "\nEnter a number to resolve it:"
        return string

    def handle(self, num):
        num = int(num.strip())
        choice = self.options[num]
        for index, arg in enumerate(self.old_args):
            if arg == self.query:
                self.old_args[index] = choice
        return self.old_args


class CharacterClass(type):
    '''The metaclass for all Character class
    key features:
        name: how the class appears to the players
        commands: a dictionary of all user commands
        unique_commands: a list of commands not found in base classes
        help_menu: a preformatted help menu, printed when 'help' is called
    '''
    def __init__(self, cls, bases, dict):
        # creating the proper name, if one is not provided
        if "name" not in dict:
            self.name = camel_to_space(cls)
        # adding a frequency field, if not already provided
        if "frequency" not in dict:
            self.frequency = 1
        # creating a dictionary of commands
        # all functions starting with cmd_ are commands
        self.commands = {}
        for func in dir(self):
            if func.startswith("cmd_"):
                self.commands[func[4::]] =  getattr(self, func)
        # building the unique_commands
        # a unique command is not found in any of the base classes
        self.unique_commands = []
        character_bases = [base for base in bases if hasattr(base, "commands")]
        for command in self.commands:
            # if the command does not appear in any of the base classes
            if not any(command in base.commands for base in character_bases):
                self.unique_commands.append(command)
        # building the help menu
        self.help_menu = self._build_help_menu(bases)
        # calling the super init
        super().__init__(cls, bases, dict)
    
    def _build_help_menu(self, bases):
        '''building a help menu, with the commands from each base on coming
        before the commands unique to this class'''
        output = ""
        for base in bases:
            if isinstance(base, CharacterClass):
                output += base.help_menu
        output += "[%s Commands]\n" % self
        output += "\t".join(self.unique_commands) + "\n"
        return output

    def __str__(self):
        return self.name


def cooldown(delay):
    def delayed_cooldown(func):
        setattr(func, "last_used", 0)
        def cooled_down_func(*args, **kwargs):
            print(func.last_used + delay)
            print(time())
            diff = func.last_used + delay - time()
            if diff < 0:
                func.last_used = time()
                return func(*args, **kwargs)
            else:
                raise Exception("Cooldown expires in : %i" % diff)
        return cooled_down_func
    return delayed_cooldown


class Character(control.Monoreceiver, metaclass=CharacterClass):
    '''Base class for all other characters'''

    starting_location = location.Location("NullLocation", "Default Location")
    name = "Default Character"
    names = {}
    equip_slots = []
    

    def __init__(self):
        super().__init__()
        self.name = None
        self.location = None
        self.set_location(self.starting_location, True)
        self.inv = inventory.Inventory()
        self.equip_dict = item.EquipTarget.make_dict(*self.equip_slots)
        # consider moving prempt into Monoreceiver class
        self.prempt = None

    def message(self, msg):
        '''send a message to the controller of this character'''
        self.name = None
        self.location = None
        self.set_location(self.starting_location, True)

    def message(self, msg):
        '''send a message to the controller of this character'''
        if self.controller is not None:
            self.controller.write_msg(msg)
    
    def detach(self, hard_detach=False):
        '''removes a character from its controller
        if hard_detach is True, the player enter its
        death process, defined by die
        '''
        # calling method from control.Receiver
        super().detach()
        if hard_detach:
            self.die()

    def update(self):
        while self.controller.has_cmd():
            line = self.controller.read_cmd()
            if line.strip() == "":
                continue
            # TODO: turn this into a premption
            if self.name is None:
                try:
                    self.player_set_name(line.strip())
                except Exception as ex:
                    self.message(str(ex))
                finally:
                    return
            if self.prempt is not None:
                try:
                    # handling the prempt
                    new_args = self.prempt.handle(line)
                    print(new_args)
                    # getting new args
                    self.parse_command(*new_args)
                    self.prempt = None
                except CharException as ex:
                    self.message(str(ex))
            else:
                try:
                    self.parse_command(line)
                except AmbiguityError as amb:
                    amb.old_args = line.split(" ")
                    self.message(str(amb))
                    self.prempt = amb
                except CharException as ex:
                    self.message(str(ex))

    def parse_command(self, line):
        '''parses a command, raises AttributeError if command cannot be found'''
        command = line.split(" ")[0]
        if command not in self.commands:
            raise CharException("Command \'%s\' not recognized." % command)
        method = self.commands[command]
        method(self, line.split(" ")[1::])
    
    def _handle_ambiguity(self, query, options):
        '''wraps function outputs to handle ambiguity
        if no option is returned, then raise an error
        if multiple options are found, raise an ambiguity error
        '''
        if len(options) == 1:
            return options[0]
        elif len(options) == 0:
            raise CharException("Error: '%s' not found." % (query) )
        else:
            raise AmbiguityError(query, options)        

    def _set_name(self, new_name):
        '''changes a characters's name, with all appropriate error checking'''
        if new_name in Character.names:
<<<<<<< HEAD
            raise PlayerException("Name already taken.")
=======
            raise CharException("Name already taken.")
>>>>>>> f5876a04
        if self.name is not None:
            del(self.names[self.name])
        self.name = new_name
        self.names[self.name] = self
    
    def player_set_name(self, new_name):
        '''intended for first time players set their name'''
        if not new_name.isalnum():
<<<<<<< HEAD
            raise PlayerException("Names must be alphanumeric.")
        self._set_name(new_name)
=======
            raise CharException("Names must be alphanumeric.")
        self.set_name(new_name)
>>>>>>> f5876a04
        #TODO: replace this when appropriate
        from library import server
        server.send_message_to_all("Welcome, %s, to the server!" % self)
        self.cmd_look("")
    
    def __repr__(self):
        '''return the player's name and class'''
        if self.name is None:
            return "A nameless %s" % self.__class__.name
        return "%s the %s" % (self.name, self.__class__.name)
    
    def __str__(self):
        '''return the player's name'''
        if self.name is None:
            return repr(self)
        else:
            return self.name

    # these methods could use refinement 
    def __del__(self):
        self.die()

    def die(self):
        '''method executed when a player dies'''
        self._remove_references()

    def _remove_references(self):
        '''method executed when a character is being removed
        this takes care of any undesired references, and allows
        the player to die'''
        try:
            self.location.remove_char(self)
            self.location = None
        except AttributeError:
            # location is none
            pass
        
        # delete character from the name dictionary
        try:
            del self.names[self.name]
        except KeyError:
            pass

<<<<<<< HEAD
    def die(self):
        '''method executed when a player dies'''
        self._remove_references()
        
    def __str__(self):
        if self.name is None:
            return "A nameless %s" % self.__class__.name
        return "%s the %s" % (self.name, self.__class__.name) 
=======
    #location manipulation methods        
    def set_location(self, new_location, silent=False, reported_exit=None):
        '''sets location, updating the previous and new locations as appropriate
        if reported_exit is supplied, then other players in the location 
        will be notified of which location he is going to
        '''
        # break recursive loop
        if self.location == new_location:
            return
        try:
            self.location.remove_char(self, silent, reported_exit)
        except AttributeError:
            # location was none
            pass
        self.location = new_location
        self.location.add_char(self)

    #inventory/item related methods
    def equip(self, item, **kwargs):
        print(item)
        if item.target in self.equip_dict:
            already_equip = self.equip_dict[item.target]
            if already_equip is not None:
                self.unequip(already_equip)
            item.equip(self)
            self.equip_dict[item.target] = item
            # check that add_inv is not present and true
            # if so, we dont remove the item on equip
            # duplicating it.
            if "add_inv" not in kwargs or not kwargs["add_inv"]:
                self.inv -= item
            self.message("Equipped %s." % item)
        else:
            raise CharException("You cannot equip item \'%s\' as %s."
                % (item, self.__class__))
        
    def unequip(self, item):
        if self.equip_dict[item.target] == item:
            item.unequip(self)
            self.inv += item
            self.equip_dict[item.target] = None
            self.message("Unequipped %s." % item)
        else:
            raise CharException("Cannot unequip \'%s\'. Item not equipped."
                % item)
>>>>>>> f5876a04

    # default commands        
    def cmd_help(self, args):
        '''Show relevant help information for a particular command.
        usage: help [command]
        If no command is supplied, a list of all commands is shown.
        '''
        if len(args) == 0:
            self.message(self.__class__.help_menu)
            return
        command = args[0]
        if command in self.commands:
            self.message(str(self.commands[command].__doc__))
        else:
            raise CharacterException("Command \'%s\' not recognized." % command)

    def cmd_look(self, args):
        '''Provide information about the current location.
        usage: look
        '''
        self.message(self.location.__str__(True))
        exit_list = self.location.exit_list()
        exit_msg = "\nExits Available:\n"
        if len(exit_list) == 0:
            exit_msg += "None"
        else:
            exit_msg += ", ".join(map(str, exit_list))
        self.message(exit_msg)

    def cmd_say(self, args):
        '''Say a message aloud, sent to all players in your current locaton.
        usage: say [msg]
        '''
        self.location.message_chars("%s : %s" % (self, " ".join(args)))
    
    def cmd_walk(self, args):
        '''Walk to an accessible location.
        usage: walk [exit name]
        '''
        exit_name = args[0]
        exit = self.location.get_exit(exit_name)
        self.set_location(exit.get_destination(), False, exit)
    
    def cmd_equip(self, args):
        '''Equip an equippable item from your inventory.'''
        item_name = args[0]
        item = self._handle_ambiguity(item_name, self.inv.get_item(item_name))
        self.equip(item)

    def cmd_unequip(self, args):
        '''Unequip an equipped item.'''
        options = []
        for target,item in self.equip_dict.items():
            if item == args[0]:
                options.append(item)
        item = self._handle_ambiguity(args[0], options)
        self.unequip(item) 
            
    def cmd_inv(self, args):
        '''Show your inventory.'''
        output = ""
        for target, equipped in self.equip_dict.items():
            output += str(target).upper() + "\n\t" + str(equipped) + "\n"
        self.message(output + self.inv.readable())<|MERGE_RESOLUTION|>--- conflicted
+++ resolved
@@ -1,14 +1,10 @@
 '''Module defining the CharacterClass metaclass, and Character base class'''
 import location
 import control
-<<<<<<< HEAD
-from time import time
-'''Module defining the CharacterClass metaclass, and Character base class'''
-=======
 import inventory
 import item
-
->>>>>>> f5876a04
+from time import time
+
 
 def camel_to_space(name):
     '''adds spaces before capital letters
@@ -118,7 +114,7 @@
     name = "Default Character"
     names = {}
     equip_slots = []
-    
+
 
     def __init__(self):
         super().__init__()
@@ -132,15 +128,9 @@
 
     def message(self, msg):
         '''send a message to the controller of this character'''
-        self.name = None
-        self.location = None
-        self.set_location(self.starting_location, True)
-
-    def message(self, msg):
-        '''send a message to the controller of this character'''
         if self.controller is not None:
             self.controller.write_msg(msg)
-    
+
     def detach(self, hard_detach=False):
         '''removes a character from its controller
         if hard_detach is True, the player enter its
@@ -176,7 +166,7 @@
                     self.message(str(ex))
             else:
                 try:
-                    self.parse_command(line)
+                    self.parse_command(*line.split(" "))
                 except AmbiguityError as amb:
                     amb.old_args = line.split(" ")
                     self.message(str(amb))
@@ -184,13 +174,13 @@
                 except CharException as ex:
                     self.message(str(ex))
 
-    def parse_command(self, line):
+    def parse_command(self, *args):
         '''parses a command, raises AttributeError if command cannot be found'''
-        command = line.split(" ")[0]
+        command = args[0]
         if command not in self.commands:
             raise CharException("Command \'%s\' not recognized." % command)
         method = self.commands[command]
-        method(self, line.split(" ")[1::])
+        method(self, *args[1::])
     
     def _handle_ambiguity(self, query, options):
         '''wraps function outputs to handle ambiguity
@@ -207,11 +197,7 @@
     def _set_name(self, new_name):
         '''changes a characters's name, with all appropriate error checking'''
         if new_name in Character.names:
-<<<<<<< HEAD
-            raise PlayerException("Name already taken.")
-=======
             raise CharException("Name already taken.")
->>>>>>> f5876a04
         if self.name is not None:
             del(self.names[self.name])
         self.name = new_name
@@ -220,13 +206,8 @@
     def player_set_name(self, new_name):
         '''intended for first time players set their name'''
         if not new_name.isalnum():
-<<<<<<< HEAD
-            raise PlayerException("Names must be alphanumeric.")
+            raise CharException("Names must be alphanumeric.")
         self._set_name(new_name)
-=======
-            raise CharException("Names must be alphanumeric.")
-        self.set_name(new_name)
->>>>>>> f5876a04
         #TODO: replace this when appropriate
         from library import server
         server.send_message_to_all("Welcome, %s, to the server!" % self)
@@ -263,23 +244,14 @@
         except AttributeError:
             # location is none
             pass
-        
+
         # delete character from the name dictionary
         try:
             del self.names[self.name]
         except KeyError:
             pass
 
-<<<<<<< HEAD
-    def die(self):
-        '''method executed when a player dies'''
-        self._remove_references()
-        
-    def __str__(self):
-        if self.name is None:
-            return "A nameless %s" % self.__class__.name
-        return "%s the %s" % (self.name, self.__class__.name) 
-=======
+
     #location manipulation methods        
     def set_location(self, new_location, silent=False, reported_exit=None):
         '''sets location, updating the previous and new locations as appropriate
@@ -314,8 +286,8 @@
             self.message("Equipped %s." % item)
         else:
             raise CharException("You cannot equip item \'%s\' as %s."
-                % (item, self.__class__))
-        
+                                % (item, self.__class__))
+ 
     def unequip(self, item):
         if self.equip_dict[item.target] == item:
             item.unequip(self)
@@ -325,10 +297,9 @@
         else:
             raise CharException("Cannot unequip \'%s\'. Item not equipped."
                 % item)
->>>>>>> f5876a04
 
     # default commands        
-    def cmd_help(self, args):
+    def cmd_help(self, *args):
         '''Show relevant help information for a particular command.
         usage: help [command]
         If no command is supplied, a list of all commands is shown.
@@ -340,9 +311,9 @@
         if command in self.commands:
             self.message(str(self.commands[command].__doc__))
         else:
-            raise CharacterException("Command \'%s\' not recognized." % command)
-
-    def cmd_look(self, args):
+            raise CharException("Command \'%s\' not recognized." % command)
+
+    def cmd_look(self, *args):
         '''Provide information about the current location.
         usage: look
         '''
@@ -355,27 +326,27 @@
             exit_msg += ", ".join(map(str, exit_list))
         self.message(exit_msg)
 
-    def cmd_say(self, args):
+    def cmd_say(self, *args):
         '''Say a message aloud, sent to all players in your current locaton.
         usage: say [msg]
         '''
         self.location.message_chars("%s : %s" % (self, " ".join(args)))
     
-    def cmd_walk(self, args):
+    def cmd_walk(self, *args):
         '''Walk to an accessible location.
         usage: walk [exit name]
         '''
-        exit_name = args[0]
+        exit_name = " ".join(args)
         exit = self.location.get_exit(exit_name)
         self.set_location(exit.get_destination(), False, exit)
     
-    def cmd_equip(self, args):
+    def cmd_equip(self, *args):
         '''Equip an equippable item from your inventory.'''
         item_name = args[0]
         item = self._handle_ambiguity(item_name, self.inv.get_item(item_name))
         self.equip(item)
 
-    def cmd_unequip(self, args):
+    def cmd_unequip(self, *args):
         '''Unequip an equipped item.'''
         options = []
         for target,item in self.equip_dict.items():
@@ -384,7 +355,7 @@
         item = self._handle_ambiguity(args[0], options)
         self.unequip(item) 
             
-    def cmd_inv(self, args):
+    def cmd_inv(self, *args):
         '''Show your inventory.'''
         output = ""
         for target, equipped in self.equip_dict.items():
