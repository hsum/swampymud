'''Module defining the CharacterClass metaclass, and Character base class'''
import location
import control
import inventory
import item
import enum
from time import time

def camel_to_space(name):
    '''adds spaces before capital letters
    ex: CamelCaseClass => Camel Case Class'''
    output = ""
    for letter in name:
        if letter.upper() == letter:
            output += " "
        output += letter
    return output.strip()

class CharException(Exception):
    pass


class AmbiguityError(CharException):
    '''Error representing some sort of ambiguity
    This error should be thrown if a user's input
    could refer to multiple in-game options
    For instance:
        Suppose the user has two swords, both named "Epic Sword"
        One was created statically, and looted from a dungeon.
        The other was created dynamically by the user through
        some enchating process.
        If the user types "Epic Sword" we cannot assume which one
        should be used. Hence, we should use raise an error of
        this class.
    '''
    def __init__(self, indices, query, options):
        '''
        indices = the indices of the offending words
                [May be a slice or int]
        phrase = the offending phrase
        options = list containing the available options
        Example:
        > equip epic sword
        indices = slice(1,2)
        query = "epic sword"
        options = [list of results from inventory.get_item()]
        '''
        super().__init__()
        self.indices = indices
        self.options = options
        self.query = query


class CharacterClass(type):
    '''The metaclass for all Character class
    key features:
        name: how the class appears to the players
        commands: a dictionary of all user commands
        unique_commands: a list of commands not found in base classes
        help_menu: a preformatted help menu, printed when 'help' is called
    '''
    def __init__(self, cls, bases, dict):
        # creating the proper name, if one is not provided
        if "name" not in dict:
            self.name = camel_to_space(cls)
        # adding a frequency field, if not already provided
        if "frequency" not in dict:
            self.frequency = 1
        # creating a dictionary of commands
        # all functions starting with cmd_ are commands
        self.commands = {}
        for func in dir(self):
            if func.startswith("cmd_"):
                self.commands[func[4::]] =  getattr(self, func)
        # building the unique_commands
        # a unique command is not found in any of the base classes
        self.unique_commands = []
        character_bases = [base for base in bases if hasattr(base, "commands")]
        for command in self.commands:
            # if the command does not appear in any of the base classes
            if not any(command in base.commands for base in character_bases):
                self.unique_commands.append(command)
        # building the help menu
        self.help_menu = self._build_help_menu(bases)
        # calling the super init
        super().__init__(cls, bases, dict)
    
    def _build_help_menu(self, bases):
        '''building a help menu, with the commands from each base on coming
        before the commands unique to this class'''
        output = ""
        for base in bases:
            if isinstance(base, CharacterClass):
                output += base.help_menu
        output += "[%s Commands]\n" % self
        output += "\t".join(self.unique_commands) + "\n"
        return output

    def __str__(self):
        return self.name


def cooldown(delay):
    def delayed_cooldown(func):
        setattr(func, "last_used", 0)
        def cooled_down_func(*args, **kwargs):
            print(func.last_used + delay)
            print(time())
            diff = func.last_used + delay - time()
            if diff < 0:
                func.last_used = time()
                return func(*args, **kwargs)
            else:
                raise Exception("Cooldown expires in : %i" % diff)
        return cooled_down_func
    return delayed_cooldown


class Character(control.Monoreceiver, metaclass=CharacterClass):
    '''Base class for all other CharacterClasses'''

    # Name for this class
    name = "Default Character"
    # Dictionary of names for ALL PLAYERS
    # DO NOT TOUCH
    _names = {}
    # Starting location for this player
    starting_location = location.Location("NullLocation", "Default Location")
    # Valid equip slots for characters of this class
    equip_slots = []

    def __init__(self):
        super().__init__()
        self.name = None
        self.location = None
        self.set_location(self.starting_location, True)
        self.inv = inventory.Inventory()
        self.equip_dict = item.EquipTarget.make_dict(*self.equip_slots)
        self._parser = lambda line: Character.player_set_name(self, line)
        #TODO: make this a property
        self.is_alive = True

    def message(self, msg):
        '''send a message to the controller of this character'''
        if self.controller is not None:
            self.controller.write_msg(msg)
    
    def update(self):
        while self.is_alive and self.controller.has_cmd():
            line = self.controller.read_cmd().strip()
            if line == "":
                continue
            try:
                self._parser(line)
            except CharException as cex:
                self.message(str(cex))

    def parse_command(self, line=None, args=None):
        '''parses a command, raises AttributeError if command cannot be found'''
        if args is None and line is None:
            return
        if args is None:
            args = line.split(" ")
        command = args[0]
        if command not in self.commands:
            self.message("Command \'%s\' not recognized." % command)
            return
        method = self.commands[command]
        try:
            method(self, args)
        except AmbiguityError as amb:
            self._parser = AmbiguityResolver(self, args, amb)
        except CharException as ex:
            self.message(str(ex))
    
    def _check_ambiguity(self, indices, phrase, options):
        '''wraps function outputs to handle ambiguity
        if no option is returned, then raise an error
        if multiple options are found, raise an ambiguity error
        '''
        if len(options) == 1:
            return options[0]
        elif len(options) == 0:
            raise CharException("Error: '%s' not found." % (phrase) )
        else:
            raise AmbiguityError(indices, phrase, options)

    def set_name(self, new_name):
        '''changes a characters's name, with all appropriate error checking'''
        if new_name in Character._names:
            raise CharException("Name already taken.")
        if self.name is not None:
            del(self._names[self.name])
        self.name = new_name
        self._names[self.name] = self
    
    def player_set_name(self, new_name):
        '''intended for first time players set their name'''
        if not new_name.isalnum():
            self.message("Names must be alphanumeric.")
            return
        self.set_name(new_name)
        self._parser = lambda line: Character.parse_command(self, line)
        #TODO: move this functionality into the main module
        # For instance, take the new player and print the welcome message there
        from library import server
        server.send_message_to_all("Welcome, %s, to the server!" % self)
        self.cmd_look("")
    
    def __repr__(self):
        '''return the player's name and class'''
        if self.name is None:
            return "A nameless %s" % self.__class__.name
        return "%s the %s" % (self.name, self.__class__.name)
    
    def __str__(self):
        '''return the player's name'''
        if self.name is None:
            return repr(self)
        else:
            return self.name

    # these methods need heavy refinement 
    def die(self, msg="%s died."):
        '''method executed when a player dies'''
        if msg is not None:
            if "%s" in msg:
                msg = msg % self
            self.location.message_chars(msg)
        self._remove_references()
        self.detach()
        self.is_alive = False


    def _remove_references(self):
        '''method executed when a character is being removed
        this takes care of any undesired references, and allows
        the player to die'''
        try:
            self.location.remove_char(self)
            self.location = None
        except AttributeError:
            # location is none
            pass

        # delete character from the name dictionary
        try:
            del self._names[self.name]
        except KeyError:
            pass

    #location manipulation methods        
    def set_location(self, new_location, silent=False, reported_exit=None):
        '''sets location, updating the previous and new locations as appropriate
        if reported_exit is supplied, then other players in the location 
        will be notified of which location he is going to
        '''
        try:
            self.location.remove_char(self, silent, reported_exit)
        except AttributeError:
            # location was none
            pass
        self.location = new_location
        self.location.add_char(self)
        self.cmd_look(verbose=False)

    #inventory/item related methods
    def equip(self, item, remove_inv=True):
        print(item)
        if item.target in self.equip_dict:
            already_equip = self.equip_dict[item.target]
            if already_equip is not None:
                self.unequip(already_equip)
            item.equip(self)
            self.equip_dict[item.target] = item
            # check remove_inv, if true, remove item
            # this avoids duplication
            if remove_inv:
                self.inv -= item
            self.message("Equipped %s." % item)
        else:
            raise CharException("You cannot equip item \'%s\' as %s."
                                % (item, self.__class__))
 
    def unequip(self, item):
        if self.equip_dict[item.target] == item:
            item.unequip(self)
            self.inv += item
            self.equip_dict[item.target] = None
            self.message("Unequipped %s." % item)
        else:
            raise CharException("Cannot unequip \'%s\'. Item not equipped."
                % item)

    # default commands        
    def cmd_help(self, args):
        '''Show relevant help information for a particular command.
        usage: help [command]
        If no command is supplied, a list of all commands is shown.
        '''
        if len(args) < 2:
            self.message(self.__class__.help_menu)
            return
        command = args[1]
        if command in self.commands:
            self.message(str(self.commands[command].__doc__))
        else:
            self.message("Command \'%s\' not recognized." % command)

<<<<<<< HEAD
    def cmd_look(self, args):
        '''Provide information about the current location.
=======
    def cmd_look(self, *args, verbose=True):
        '''Gives description of current location
>>>>>>> 9919a482
        usage: look
        '''      
        if verbose:
            self.message(self.location.__str__(True))
        char_list = self.location.get_character_list()
        try:
            char_list.remove(self)
        except ValueError:
            pass
        char_msg = "\nYou see "
        if len(char_list) == 0:
            pass
        elif len(char_list) == 1:
            char_msg += str(char_list[0]) + "."
            self.message(char_msg)
        elif len(char_list) == 2:
            char_msg += " and ".join(map(str, char_list)) + "."
            self.message(char_msg)
        else:
            char_msg += ", ".join(map(str, char_list[:-1])) + ", and " + str(char_list[-1]) + "."
            self.message(char_msg)
        exit_list = self.location.exit_list()
        exit_msg = "\nExits Available:\n"
        if len(exit_list) == 0:
            exit_msg += "None"
        else:
            exit_msg += ", ".join(map(str, exit_list))
        self.message(exit_msg)

    def cmd_say(self, args):
        '''Say a message aloud, sent to all players in your current locaton.
        usage: say [msg]
        '''
        self.location.message_chars("%s : %s" % (self, " ".join(args[1:])))
    
    def cmd_walk(self, args):
        '''Walk to an accessible location.
        usage: walk [exit name]
        '''
        exit_name = " ".join(args[1:])
        exit = self.location.get_exit(exit_name)
        self.set_location(exit.get_destination(), False, exit)
    
    # TODO: Move these into a "human" class
    # Why should we assume the player can do these things?
    def cmd_equip(self, args):
        '''Equip an equippable item from your inventory.'''
        if len(args) < 2:
            self.message("Provide an item to equip.")
            return
        try:
            item_name = " ".join(args[1::])
            item = self._check_ambiguity(slice(1, len(args)), item_name, self.inv.get_item(item_name))
        except TypeError:
            # args must be item that we already have
            item = args[1]
        self.equip(item)

    def cmd_unequip(self, args):
        '''Unequip an equipped item.'''
        if len(args) < 2:
            self.message("Provide an item to equip.")
            return
        options = []
        for target, item in self.equip_dict.items():
            if item == args[1]:
                options.append(item)
        item = self._check_ambiguity(1, args[1], options)
        self.unequip(item) 
            
    def cmd_inv(self, args):
        '''Show your inventory.'''
        output = ""
        for target, equipped in self.equip_dict.items():
            output += str(target).upper() + "\n\t" + str(equipped) + "\n"
        self.message(output + self.inv.readable())

    #TODO: provide a static method that transforms characters from one class to another

#TODO: clean this up, provide documentation
class AmbiguityResolver:
    def __init__(self, char, args, amb):
        self._char = char
        self._old_args = args
        self._amb = amb
        # send the char the ambiguity message
        self._char.message(str(self))
    
    def __call__(self, inp):
        try:
            inp = int(inp)
        except ValueError:
            self._char.message("Please enter an integer.")
            return
        if inp not in range(len(self._amb.options)):
            self._char.message("Provided integer out of range.")
            return
        choice = self._amb.options[inp]
        # delete the invalid options
        del self._old_args[self._amb.indices]
        if type(self._amb.indices) is slice:
            self._old_args.insert(self._amb.indices.start + 1, choice)
        else:
            self._old_args.insert(self._amb.indices + 1, choice)
        self._char._parser = lambda line: Character.parse_command(self._char, line)
        self._char.parse_command(args=self._old_args)

    def __str__(self):
        string = "Multiple options for %s:\n" % self._amb.query
        string += "\n".join(["\t%s) %s" % (index, repr(option)) for index, option in enumerate(self._amb.options)])
        string += "\nEnter a number to resolve it:" 
        return string

class MaskMode(enum.Enum):
    WHITELIST = True
    BLACKLIST = False

class CharFilter:
    '''Filter for screening out certain CharacterClasses and Characters
        _set  - set of Characters and CharacterClasses tracked by the filter
        _mode - MaskMode.WHITELIST or MaskMode.BLACKLIST
                if WHITELIST is selected, only tracked chars are allowed in
                if BLACKLIST is selected, tracked chars are excluded
    '''

    def __init__(self, mode, iter=[]):
        '''initialize a CharFilter with [mode]
        if [mode] is True, the CharFilter will act as a whitelist
        if [mode] is False, the CharFilter will act as a blacklist
        [iter] can be optionally set to pre-load the whitelist/blacklist
        '''
        self._set = set(iter)
        self._mode = mode
        if type(mode) is bool:
            if mode:
                self._mode = MaskMode.WHITELIST
            else:
                self._mode = MaskMode.BLACKLIST
    
    def permits(self, other):
        '''returns True if Character/CharacterClass is allowed in
        the individual Character is evaluated first,
        then the Character's class, then all the Character's
        ancestor classes
        '''
        if isinstance(other, Character):
            if other in self._set:
                return self._mode.value
            # now try the Character's class
            other = type(other)
        if isinstance(other, CharacterClass):
            # cycle through each ancestor
            ancestors = filter(lambda x: isinstance(x, CharacterClass),
                              other.__mro__)
            for char_class in ancestors:
                if char_class in self._set:
                    return self._mode.value
        # "other" is neither a CharClass nor Character
        else:
            return False
        # the character / ancestors cannot be found in the list
        return not self._mode.value
    
    def include(self, other):
        '''Set the filter to return 'True' if [other] is supplied
        to permit()'''
        # check that other is a Character / CharacterClass
        assert(isinstance(other, Character) or
               isinstance(other, CharacterClass))
        if self._mode is MaskMode.WHITELIST:
            self._set.add(other)
        else:
            if other in self._set:
                self._set.remove(other)
    
    def exclude(self, other):
        '''Set the filter to return 'False' if [other] is supplied
        to permit()'''
        # check that other is a Character / CharacterClass
        assert(isinstance(other, Character) or
               isinstance(other, CharacterClass))
        if self._mode is MaskMode.WHITELIST:
            if other in self._set:
                self._set.remove(other)
        else:
            self._set.add(other)<|MERGE_RESOLUTION|>--- conflicted
+++ resolved
@@ -307,13 +307,8 @@
         else:
             self.message("Command \'%s\' not recognized." % command)
 
-<<<<<<< HEAD
-    def cmd_look(self, args):
-        '''Provide information about the current location.
-=======
     def cmd_look(self, *args, verbose=True):
         '''Gives description of current location
->>>>>>> 9919a482
         usage: look
         '''      
         if verbose:
