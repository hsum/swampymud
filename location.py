--- conflicted
+++ resolved
@@ -35,32 +35,6 @@
             optional keyword arguments (whitelist, blacklist, assume_include)
         '''
         self._destination = destination
-<<<<<<< HEAD
-        self._names = [primary_name] + list(other_names)
-        self._whitelist = []
-        self._blacklist = []
-        if 'whitelist' in kwargs:
-            self._whitelist.extend(kwargs['whitelist'])
-        if 'blacklist' in kwargs:
-            self._blacklist.extend(kwargs['blacklist'])
-        self.closed = False
-        self.restricted = True
-        self.assume_include = True
-        if 'assume_include' in kwargs:
-            self.assume_include = kwargs['assume_include']
-        else:    
-            if len(self._whitelist) > 0:
-                # if whitelist and blacklist are provided
-                # then there is an ambiguity that must be resolved
-                if len(self._blacklist) > 0:
-                    ex = ("When both whitelist and blacklist keyword args "
-                         "are provided, boolean keyword \'assume_include\' "
-                         "must be supplied")
-                    raise Exception(ex)
-                else:
-                    self.assume_include = False
-    
-=======
         self._names = [name] + list(other_names)
         self._whitelist = whitelist
         self._blacklist = blacklist
@@ -68,7 +42,6 @@
         self.restricted = restricted
         self.assume_include = assume_include
 
->>>>>>> b4c28450
     def get_destination(self):
         return self._destination
 
